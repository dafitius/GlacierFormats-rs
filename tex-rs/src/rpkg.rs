--- conflicted
+++ resolved
@@ -1,16 +1,10 @@
-<<<<<<< HEAD
 use std::io::Cursor;
 use binrw::{BinRead, BinWrite};
 use rpkg_rs::{GlacierResource, GlacierResourceError};
 use crate::mipblock::MipblockData;
 use crate::pack::TexturePackerError;
-=======
->>>>>>> fc222d51
 use crate::texture_map::TextureMap;
 use crate::WoaVersion;
-use binrw::BinRead;
-use rpkg_rs::{GlacierResource, GlacierResourceError};
-use std::io::Cursor;
 
 impl From<rpkg_rs::WoaVersion> for WoaVersion {
     fn from(value: rpkg_rs::WoaVersion) -> Self {
@@ -22,26 +16,13 @@
     }
 }
 
-impl From<WoaVersion> for rpkg_rs::WoaVersion{
-    fn from(value: WoaVersion) -> Self {
-        match value {
-            WoaVersion::HM2016 => { rpkg_rs::WoaVersion::HM2016 }
-            WoaVersion::HM2 => { rpkg_rs::WoaVersion::HM2 }
-            WoaVersion::HM3 => { rpkg_rs::WoaVersion::HM3 }
-        }
-    }
-}
 
 impl GlacierResource for TextureMap {
     type Output = TextureMap;
 
-    fn process_data<R: AsRef<[u8]>>(
-        woa_version: rpkg_rs::WoaVersion,
-        data: R,
-    ) -> Result<Self::Output, GlacierResourceError> {
+    fn process_data<R: AsRef<[u8]>>(woa_version: rpkg_rs::WoaVersion, data: R) -> Result<Self::Output, GlacierResourceError> {
         let mut stream = Cursor::new(data);
-        TextureMap::read_le_args(&mut stream, (WoaVersion::from(woa_version),))
-            .map_err(|e| GlacierResourceError::ReadError(e.to_string()))
+        TextureMap::read_le_args(&mut stream, (WoaVersion::from(woa_version), )).map_err(|e| GlacierResourceError::ReadError(e.to_string()))
     }
 
     fn serialize(&self, _: rpkg_rs::WoaVersion) -> Result<Vec<u8>, GlacierResourceError> {
@@ -93,15 +74,7 @@
     }
 
     fn resource_type() -> [u8; 4] {
-<<<<<<< HEAD
         *b"TEXD"
-=======
-        todo!()
-    }
-
-    fn should_compress(&self) -> bool {
-        todo!()
->>>>>>> fc222d51
     }
 
     fn video_memory_requirement(&self) -> u64 {
@@ -121,38 +94,17 @@
     }
 }
 
-pub fn full_texture(
-    manager: &rpkg_rs::resource::partition_manager::PartitionManager,
-    woa_version: rpkg_rs::WoaVersion,
-    rrid: rpkg_rs::resource::runtime_resource_id::RuntimeResourceID,
-) -> Result<TextureMap, GlacierResourceError> {
-    let res_info = manager
-        .resource_info_from(&"chunk0".parse().unwrap(), &rrid)
-        .map_err(|e| GlacierResourceError::ReadError(e.to_string()))?;
-    let data = manager
-        .read_resource_from("chunk0".parse().unwrap(), rrid)
-        .map_err(|e| GlacierResourceError::ReadError(e.to_string()))?;
+pub fn full_texture(manager: &rpkg_rs::resource::partition_manager::PartitionManager, woa_version: rpkg_rs::WoaVersion, rrid: rpkg_rs::resource::runtime_resource_id::RuntimeResourceID) -> Result<TextureMap, GlacierResourceError> {
+    let res_info = manager.resource_info_from(&"chunk0".parse().unwrap(), &rrid).map_err(|e| GlacierResourceError::ReadError(e.to_string()))?;
+    let data = manager.read_resource_from("chunk0".parse().unwrap(), rrid).map_err(|e| GlacierResourceError::ReadError(e.to_string()))?;
 
     let mut stream = Cursor::new(data);
-    let mut texture_map = TextureMap::read_le_args(&mut stream, (WoaVersion::from(woa_version),))
-        .map_err(|e| GlacierResourceError::ReadError(e.to_string()))?;
+    let mut texture_map = TextureMap::read_le_args(&mut stream, (WoaVersion::from(woa_version), )).map_err(|e| GlacierResourceError::ReadError(e.to_string()))?;
 
-<<<<<<< HEAD
     if let Some((rrid, _)) = res_info.references().first(){
         let texd_data = manager.read_resource_from("chunk0".parse().unwrap(), *rrid).map_err(|e| GlacierResourceError::ReadError(format!("Tried to load broken depend: {}", e)))?;
         let mipblock = MipblockData::from_memory(texd_data.as_slice(), woa_version.into()).map_err(|e| GlacierResourceError::ReadError(format!("Failed to read texd: {}", e)))?;
         texture_map.set_mipblock1(mipblock);
-=======
-    if let Some((rrid, flag)) = res_info.references().get(0) {
-        let texd_data = manager
-            .read_resource_from("chunk0".parse().unwrap(), *rrid)
-            .map_err(|e| {
-                GlacierResourceError::ReadError(format!("Tried to load broken depend: {}", e))
-            })?;
-        texture_map
-            .set_mipblock1_data(&texd_data, WoaVersion::from(woa_version))
-            .map_err(|e| GlacierResourceError::ReadError(e.to_string()))?;
->>>>>>> fc222d51
     }
     Ok(texture_map)
 }